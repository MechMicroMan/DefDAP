--- conflicted
+++ resolved
@@ -261,12 +261,7 @@
             transformType(string, optional): affine, piecewiseAffine or polynomial
             order(int, optional): Order of polynomial transform to apply
         """
-<<<<<<< HEAD
-      
-=======
-        print("Linking EBSD <-> DIC...", end="")
-
->>>>>>> a41e3beb
+
         self.ebsdMap = ebsdMap
         if transformType == "piecewiseAffine":
             self.ebsdTransform = tf.PiecewiseAffineTransform()
@@ -286,12 +281,6 @@
 
         # calculate transform from EBSD to DIC frame
         self.ebsdTransform.estimate(np.array(self.homogPoints), np.array(self.ebsdMap.homogPoints))
-<<<<<<< HEAD
-        
-=======
-
-        print("\r", end="")
->>>>>>> a41e3beb
 
     def checkEbsdLinked(self):
         """Check if an EBSD map has been linked.
@@ -405,12 +394,7 @@
 
         self.plotGBs(ax=self.ax, colour='black', dilate=dilate)
 
-<<<<<<< HEAD
-            
     def plotMaxShear(self, ax=None, plotGBs=False, dilateBoundaries=False, boundaryColour='white', plotSlipTraces=False, plotPercent=False,
-=======
-    def plotMaxShear(self, plotGBs=False, dilateBoundaries=False, boundaryColour='white', plotSlipTraces=False, plotPercent=False,
->>>>>>> a41e3beb
                      scaleBar=False, updateCurrent=False, highlightGrains=None, highlightColours=None,
                      plotColourBar=False, vmin=None, vmax=None):
         """Plot a map of maximum shear strain
@@ -690,13 +674,8 @@
                 self.grainFig.canvas.draw()
 
     def findGrains(self, minGrainSize=10):
-<<<<<<< HEAD
-        print("Finding grains in DIC map...                     ", end="")
-        
-=======
         print("Finding grains in DIC map...", end="")
 
->>>>>>> a41e3beb
         # Check a EBSD map is linked
         self.checkEbsdLinked()
 
@@ -746,13 +725,9 @@
             self.grainList[i].ebsdGrainId = modeId[0] - 1
             self.grainList[i].ebsdGrain = self.ebsdMap.grainList[modeId[0] - 1]
             self.grainList[i].ebsdMap = self.ebsdMap
-<<<<<<< HEAD
-            
-        print("\r                                 ", end="")
-=======
 
         print("\r", end="")
->>>>>>> a41e3beb
+
         return
 
     def floodFill(self, x, y, grainIndex):
