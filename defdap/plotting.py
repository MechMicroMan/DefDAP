--- conflicted
+++ resolved
@@ -243,12 +243,8 @@
             Title to set.
 
         """
-<<<<<<< HEAD
-        self.fig.canvas.manager.set_window_title(txt)
-=======
         if self.fig.canvas.manager is not None:
             self.fig.canvas.manager.set_window_title(txt)
->>>>>>> 07b3aca4
 
     def line_slice(self, event, plot, action=None):
         """ Catch click and drag then draw an arrow.
@@ -413,16 +409,6 @@
         kind : str, {"pixel", "line"}
             Type of boundaries to plot, either a boundary image or a
             collection of line segments.
-<<<<<<< HEAD
-        boundaries : various, defdap.ebsd.BoundarySet
-            Boundaries to plot. If not provided the boundaries are loaded from
-            the calling map.
-        colour : str
-            Colour of grain boundaries.
-        dilate : bool
-            If true, dilate the grain boundaries.
-        draw
-=======
         boundaries : various, optional
             Boundaries to plot, either a boundary image or a list of pairs
             of coordinates representing the start and end of each boundary 
@@ -439,7 +425,6 @@
         kwargs
             If line kind then other arguments are passed to 
             :func:`matplotlib.collections.LineCollection`.
->>>>>>> 07b3aca4
 
         Returns
         -------
@@ -450,16 +435,9 @@
         if colour is None:
             colour = "white"
 
-<<<<<<< HEAD
         if boundaries is None:
             boundaries = self.calling_map.data.grain_boundaries
 
-        if kind == "line":
-            lc = LineCollection(boundaries.lines,
-                                colors=mpl.colors.to_rgba(colour), **kwargs)
-            self.ax.add_collection(lc)
-            # ax.autoscale()
-=======
         if kind == "line":
             if isinstance(colour, str):
                 colour = mpl.colors.to_rgba(colour)
@@ -484,7 +462,6 @@
             lc = LineCollection(boundary_lines, colors=colour_lc, **kwargs)
             lc.set_array(colour_array)
             img = self.ax.add_collection(lc)
->>>>>>> 07b3aca4
 
         else:
             boundaries_image = boundaries.image.astype(int)
@@ -502,13 +479,6 @@
 
             img = self.ax.imshow(boundaries_image, cmap=boundaries_cmap,
                                  interpolation='None', vmin=0, vmax=1)
-<<<<<<< HEAD
-            if draw:
-                self.draw()
-
-            self.img_layers.append(img)
-=======
->>>>>>> 07b3aca4
 
         if draw:
             self.draw()
