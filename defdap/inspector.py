# Copyright 2021 Mechanics of Microstructures Group
#    at The University of Manchester
#
# Licensed under the Apache License, Version 2.0 (the "License");
# you may not use this file except in compliance with the License.
# You may obtain a copy of the License at
#
#     http://www.apache.org/licenses/LICENSE-2.0
#
# Unless required by applicable law or agreed to in writing, software
# distributed under the License is distributed on an "AS IS" BASIS,
# WITHOUT WARRANTIES OR CONDITIONS OF ANY KIND, either express or implied.
# See the License for the specific language governing permissions and
# limitations under the License.

import numpy as np
from scipy.stats import linregress
from skimage.draw import line as skimage_line
import ast

from defdap.plotting import Plot, GrainPlot
from defdap import hrdic

from typing import List


class GrainInspector:
    """
    Class containing the interactive grain inspector tool for slip trace analysis
    and relative displacement ratio analysis.

    """

    def __init__(self,
                 selected_dic_map: 'hrdic.Map',
                 vmax: float,
                 correction_angle: float = 0,
                 rdr_line_length: int = 3):
        """

        Parameters
        ----------
        selected_dic_map
            DIC map to run grain inspector on.
        vmax
            Maximum effective shear strain in colour scale.
        correction_angle
            Angle (in degrees) to subtract from drawn line angle.
        rdr_line_length
            Length on lines perpendicular to slip trace (can be any odd number above default 3).
        """
        # Initialise some values
        self.grain_id = 0
        self.selected_dic_map = selected_dic_map
        self.selected_ebsd_map = self.selected_dic_map.ebsd_map
        self.selected_dic_grain = self.selected_dic_map[self.grain_id]
        self.selected_ebsd_grain = self.selected_dic_grain.ebsd_grain
        self.vmax = vmax
        self.correction_angle = correction_angle
        self.rdr_line_length = rdr_line_length
        self.filename = str(self.selected_dic_map.retrieveName()) + '_RDR.txt'

        # Plot window
        self.plot = Plot(ax=None, make_interactive=True, figsize=(13, 8), title='Grain Inspector')
        div_frac = 0.7

        # Remove key bindings for figure to suppress errors
        self.plot.fig.canvas.mpl_disconnect(self.plot.fig.canvas.manager.key_press_handler_id)

        # Buttons
        self.plot.add_button(
            'Save\nLine', self.save_line, (div_frac, 0.48, 0.05, 0.04))
        self.plot.add_button(
            'Previous\nGrain', lambda e, p: self.goto_grain(self.grain_id - 1, p), (div_frac, 0.94, 0.05, 0.04))
        self.plot.add_button(
            'Next\nGrain', lambda e, p: self.goto_grain(self.grain_id + 1, p), (div_frac + 0.06, 0.94, 0.05, 0.04))
        self.plot.add_button(
            'Run All STA', self.batch_run_sta, (0.85, 0.07, 0.11, 0.04))
        self.plot.add_button(
            'Clear\nAll Lines', self.clear_all_lines, (div_frac + 0.2, 0.48, 0.05, 0.04))
        self.plot.add_button(
            'Load\nFile', self.load_file, (0.85, 0.02, 0.05, 0.04))
        self.plot.add_button(
            'Save\nFile', self.save_file, (0.91, 0.02, 0.05, 0.04))

        # Text boxes
        self.plot.add_text_box(label='', loc=(0.7, 0.02, 0.13, 0.04),
                               change_handler=self.update_filename, initial=self.filename)
        self.plot.add_text_box(label='Go to \ngrain ID:', loc=(div_frac + 0.17, 0.94, 0.05, 0.04),
                               submit_handler=self.goto_grain)
        self.plot.add_text_box(label='Remove\nID:', loc=(div_frac + 0.1, 0.48, 0.05, 0.04),
                               submit_handler=self.remove_line)
        self.rdr_group_text_box = self.plot.add_text_box(label='Run RDR only\non group:', loc=(0.78, 0.07, 0.05, 0.04),
                                                         submit_handler=self.run_rdr_group)

        # Axes
        self.max_shear_axis = self.plot.add_axes((0.05, 0.4, 0.65, 0.55))
        self.slip_trace_axis = self.plot.add_axes((0.25, 0.05, 0.5, 0.3))
        self.unit_cell_axis = self.plot.add_axes((0.05, 0.055, 0.2, 0.3), proj='3d')
        self.grain_info_axis = self.plot.add_axes((div_frac, 0.86, 0.25, 0.06))
        self.line_info_axis = self.plot.add_axes((div_frac, 0.55, 0.25, 0.3))
        self.groups_info_axis = self.plot.add_axes((div_frac, 0.15, 0.25, 0.3))
        self.grain_plot = self.selected_dic_map[self.grain_id].plot_max_shear(fig=self.plot.fig, ax=self.max_shear_axis,
                                                                              vmax=self.vmax, plot_scale_bar=True, plot_colour_bar=True)
        self.plot.ax.axis('off')

        # Draw the stuff that will need to be redrawn often in a separate function
        self.redraw()

    def goto_grain(self,
                   event: int,
                   plot):
        """ Go to a specified grain ID.

        Parameters
        ----------
        event
            Grain ID to go to.

        """
        # Go to grain ID specified in event
        self.grain_id = int(event)
        self.grain_plot.arrow = None
        self.selected_dic_grain = self.selected_dic_map[self.grain_id]
        self.selected_ebsd_grain = self.selected_dic_grain.ebsd_grain
        self.redraw()

    def save_line(self,
                  event: np.ndarray,
                  plot):
        """  Save the start point, end point and angle of drawn line into the grain.

        Parameters
        ----------
        event
            Start x, start y, end x, end y point of line passed from drawn line.

        """

        # Get angle of lines
        line_angle = 90 - np.rad2deg(np.arctan2(self.grain_plot.p2[1] - self.grain_plot.p1[1],
                                                self.grain_plot.p2[0] - self.grain_plot.p1[0]))
        if line_angle > 180:
            line_angle -= 180
        elif line_angle < 0:
            line_angle += 180

        line_angle -= self.correction_angle

        # Two decimal places
        points = [float("{:.2f}".format(point)) for point in self.grain_plot.p1 + self.grain_plot.p2]
        line_angle = float("{:.2f}".format(line_angle))

        # Save drawn line to the DIC grain
        self.selected_dic_grain.points_list.append([points, line_angle, -1])

        # Group lines and redraw
        self.group_lines()
        self.redraw_line()

    def group_lines(self,
                    grain: 'defdap.hrdic.Grain' = None):
        """
        Group the lines drawn in the current grain item using a mean shift algorithm,
        save the average angle and then detect the active slip planes.

        groups_list is a list of line groups: [id, angle, [slip plane id], [angular deviation]

        Parameters
        ----------
        grain
            Grain for which to group the slip lines.

        """

        if grain is None:
            grain = self.selected_dic_grain

        if grain.points_list == []:
            grain.groups_list = []
        else:
            for i, line in enumerate(grain.points_list):
                angle = line[1]
                if i == 0:
                    line[2] = 0  # Make group 0 for first detected angle
                    grain.groups_list = [[0, angle, 0, 0, 0]]
                    next_group = 1
                else:  # If there is more that one angle
                    if np.any(np.abs(np.array([x[1] for x in grain.groups_list]) - angle) < 10):
                        # If within +- 5 degrees of existing group, set that as the group
                        group = np.argmin(np.abs(np.array([x[1] for x in grain.groups_list]) - angle))
                        grain.points_list[i][2] = group
                        new_average = float('{0:.2f}'.format(np.average([x[1] for x in grain.points_list if x[2] == group])))
                        grain.groups_list[group][1] = new_average
                    else:
                        # Make new group and set
                        grain.groups_list.append([next_group, angle, 0, 0, 0])
                        line[2] = next_group
                        next_group += 1

            # Detect active slip systems in each group
            for group in grain.groups_list:
                active_planes = []
                deviation = []
                experimental_angle = group[1]
                for idx, theoretical_angle in enumerate(np.rad2deg(grain.ebsd_grain.slip_trace_angles)):
                    if theoretical_angle - 5 < experimental_angle < theoretical_angle + 5:
                        active_planes.append(idx)
                        deviation.append(float('{0:.2f}'.format(experimental_angle - theoretical_angle)))
                group[2] = active_planes
                group[3] = deviation

    def clear_all_lines(self,
                        event,
                        plot):
        """ Clear all lines in a given grain.

        """

        self.selected_dic_grain.points_list = []
        self.selected_dic_grain.groups_list = []
        self.redraw()

    def remove_line(self,
                    event: int,
                    plot):
        """  Remove single line [runs after submitting a text box].

        Parameters
        ----------
        event
            Line ID to remove.

        """
        # Remove single line
        del self.selected_dic_grain.points_list[int(event)]
        self.group_lines()
        self.redraw()

    def redraw(self):
        """Draw items which need to be redrawn when changing grain ID.

        """

        # Plot max shear for grain
        self.max_shear_axis.clear()
        self.grain_plot = self.selected_dic_map[self.grain_id].plot_max_shear(
            fig=self.plot.fig, ax=self.max_shear_axis, vmax=self.vmax, plot_colour_bar=False, plot_scale_bar=True)

        # Draw unit cell
        self.unit_cell_axis.clear()
        self.selected_ebsd_grain.plot_unit_cell(fig=self.plot.fig, ax=self.unit_cell_axis)

        # Write grain info text
        self.grain_info_axis.clear()
        self.grain_info_axis.axis('off')
        grain_info_text = 'Grain ID: {0} / {1}\n'.format(self.grain_id, len(self.selected_dic_map.grains) - 1)
        grain_info_text += 'Min: {0:.2f} %     Mean:{1:.2f} %     Max: {2:.2f} %'.format(
            np.min(self.selected_dic_grain.data.max_shear) * 100,
            np.mean(self.selected_dic_grain.data.max_shear) * 100,
            np.max(self.selected_dic_grain.data.max_shear) * 100)
        self.plot.add_text(self.grain_info_axis, 0, 1, grain_info_text, va='top', ha='left',
                           fontsize=10, fontfamily='monospace')

        # Detect lines
        self.plot.add_event_handler('button_press_event', lambda e, p: self.grain_plot.line_slice(e, p))
        self.plot.add_event_handler('button_release_event', lambda e, p: self.grain_plot.line_slice(e, p))

        self.redraw_line()

    def redraw_line(self):
        """
        Draw items which need to be redrawn when adding a line.

        """
        # Write lines text and draw lines
        title_text = 'List of lines'
        lines_text = 'ID  x0    y0    x1    y1    Angle   Group\n' \
                   '-----------------------------------------\n'
        if self.selected_dic_grain.points_list:
            for idx, points in enumerate(self.selected_dic_grain.points_list):
                lines_text += '{0:<3} {1:<5.0f} {2:<5.0f} {3:<5.0f} {4:<5.0f} {5:<7.1f} {6:<5}\n'.format(idx, *points[0],
                                                                                                points[1], points[2])
                self.grain_plot.add_arrow(start_end=points[0], clear_previous=False, persistent=True, label=idx)

        self.line_info_axis.clear()
        self.line_info_axis.axis('off')
        self.plot.add_text(self.line_info_axis, 0, 1, title_text, va='top', fontsize=10, fontfamily='monospace', weight='bold')
        self.plot.add_text(self.line_info_axis, 0, 0.9, lines_text, va='top', fontsize=10, fontfamily='monospace')

        # Write groups info text
        title_text = 'List of groups'

        groupsTxt = 'ID  Av. Angle  System  Dev          RDR\n' \
                    '----------------------------------------\n'
        if self.selected_dic_grain.groups_list:
            for idx, group in enumerate(self.selected_dic_grain.groups_list):
                groupsTxt += '{0:<3} {1:<10.1f} {2:<7} {3:<12} {4:.2f}\n'.format(
                    idx,
                    group[1],
                    ','.join([str(np.round(i, 1)) for i in group[2]]),
                    ','.join([str(np.round(i, 1)) for i in group[3]]),
                    group[4])

        self.groups_info_axis.clear()
        self.groups_info_axis.axis('off')
        self.plot.add_text(self.groups_info_axis, 0, 1, title_text, va='top', fontsize=10, fontfamily='monospace',
                           weight='bold')
        self.plot.add_text(self.groups_info_axis, 0, 0.9, groupsTxt, va='top', fontsize=10, fontfamily='monospace')

        # Draw slip traces
        self.slip_trace_axis.clear()
        self.slip_trace_axis.set_aspect('equal', 'box')
        slipPlot = GrainPlot(fig=self.plot.fig, 
                             callingGrain=self.selected_dic_map[self.grain_id], ax=self.slip_trace_axis)
        traces = slipPlot.add_slip_traces(topOnly=True)
        self.slip_trace_axis.axis('off')

        # Draw slip bands
        bands = [elem[1] for elem in self.selected_dic_grain.groups_list]
        if self.selected_dic_grain.groups_list != None:
            slipPlot.add_slip_bands(topOnly=True, angles=list(np.deg2rad(bands)))

    def run_rdr_group(self,
                      event: int,
                      plot):
        """  Run RDR on a specified group, upon submitting a text box.

        Parameters
        ----------
        event
            Group ID specified from text box.

        """
        # Run RDR for group of lines
        if event != '':
            self.calc_rdr(grain=self.selected_dic_grain, group=int(event))
            self.rdr_group_text_box.set_val('')

    def batch_run_sta(self,
                      event,
                      plot):
        """  Run slip trace analysis on all grains which hve slip trace lines drawn.

        """

        # Print header
        print("Grain\tEul1\tEul2\tEul3\tMaxSF\tGroup\tAngle\tSystem\tDev\tRDR")

        # Print information for each grain
        for idx, grain in enumerate(self.selected_dic_map):
            if grain.points_list != []:
                for group in grain.groups_list:
                    maxSF = np.max([item for sublist in grain.ebsd_grain.average_schmid_factors for item in sublist])
                    eulers = self.selected_ebsd_grain.ref_ori.euler_angles() * 180 / np.pi
                    text = '{0}\t{1:.1f}\t{2:.1f}\t{3:.1f}\t{4:.3f}\t'.format(
                        idx, eulers[0], eulers[1], eulers[2], maxSF)
                    text += '{0}\t{1:.1f}\t{2}\t{3}\t{4:.2f}'.format(
                        group[0], group[1], group[2], np.round(group[3], 3), group[4])
                    print(text)

    def calc_rdr(self,
                 grain,
                 group: int,
                 show_plot: bool = True):
        """ Calculates the relative displacement ratio for a given grain and group.

        Parameters
        ----------
        grain
            DIC grain to run RDR on.
        group
            group ID to run RDR on.
        show_plot
            if True, show plot window.

        """

        u_list, v_list, x_list, y_list = [], [], [], []

        # Get all lines belonging to group
        point_array = np.array(grain.points_list, dtype=object)
        points = list(point_array[:, 0][point_array[:, 2] == group])
        angle = grain.groups_list[group][1]

        # Lookup deviation from (0,0) for 3 points along line perpendicular to slip line (x_new,y_new)
        x_new = np.array([[-1, 0, 1], [1, 0, -1], [0, 0, 0], [1, 0, -1], [-1, 0, 1]])[int(np.round(angle / 45, 0))]
        y_new = np.array([[0, 0, 0], [-1, 0, 1], [-1, 0, 1], [1, 0, -1], [0, 0, 0]])[int(np.round(angle / 45, 0))]
        tuples = list(zip(x_new, y_new))

        # Allow increasing line length from default 3 to any odd number
        num = np.arange(0, int((self.rdr_line_length - 1) / 2)) + 1
        coordinateOffsets = np.unique(np.array([np.array(tuples)*i for i in num]).reshape(-1, 2), axis=0)

        # For each slip trace line
        for point in points:
            x0, y0, x1, y1 = point

            # Calculate positions for each pixel along slip trace line
            x, y = skimage_line(int(x0), int(y0), int(x1), int(y1))

            # Get x and y coordinates for points to be samples for RDR
            xmap = np.array(x).T[:, None] + coordinateOffsets[:,0] + self.selected_dic_grain.extreme_coords[0]
            ymap = np.array(y).T[:, None] + coordinateOffsets[:,1] + self.selected_dic_grain.extreme_coords[1]

            x_list.extend(xmap - self.selected_dic_grain.extreme_coords[0])
            y_list.extend(ymap - self.selected_dic_grain.extreme_coords[1])

            # Get u and v values at each coordinate
            u = self.selected_dic_map.crop(self.selected_dic_map.data.displacement[0])[ymap, xmap]
            v = self.selected_dic_map.crop(self.selected_dic_map.data.displacement[1])[ymap, xmap]

            # Subtract mean u and v value for each row
            u_list.extend(u - np.mean(u, axis=1)[:, None])
            v_list.extend(v - np.mean(v, axis=1)[:, None])

        # Linear regression of ucentered against vcentered
        lin_reg_result = linregress(x=np.array(v_list).flatten(), y=np.array(u_list).flatten())

        # Save measured RDR
        grain.groups_list[group][4] = lin_reg_result.slope

        if show_plot:
            self.plot_rdr(grain, group, u_list, v_list, x_list, y_list, lin_reg_result)

    def plot_rdr(self,
                 grain,
                 group: int,
                 u_list: List[float],
                 v_list: List[float],
                 x_list: List[List[int]],
                 y_list: List[List[int]],
                 lin_reg_result: List):
        """
        Plot rdr figure, including location of perpendicular lines and scatter plot of ucentered vs vcentered.
        
        Parameters
        ----------
        grain
            DIC grain to plot.
        group
            Group ID to plot.
        u_list
            List of ucentered values.
        v_list
            List of vcentered values.
        x_list
            List of all x values.
        y_list
            List of all y values.
        lin_reg_result
            Results from linear regression of ucentered vs vcentered 
            {slope, intercept, rvalue, pvalue, stderr}.

        """

        # Draw window and axes
        self.rdr_plot = Plot(ax=None, make_interactive=True, title='RDR Calculation', figsize=(15, 8))
        self.rdr_plot.ax.axis('off')
        self.rdr_plot.grain_axis = self.rdr_plot.add_axes((0.05, 0.5, 0.3, 0.45))
        self.rdr_plot.text_axis = self.rdr_plot.add_axes((0.37, 0.05, 0.3, 0.85))
        self.rdr_plot.text_axis.axis('off')
        self.rdr_plot.number_line_axis = self.rdr_plot.add_axes((0.64, 0.05, 0.3, 0.83))
        self.rdr_plot.number_line_axis.axis('off')
        self.rdr_plot.plot_axis = self.rdr_plot.add_axes((0.05, 0.1, 0.3, 0.35))

        # Draw grain plot
        self.rdr_plot.grainPlot = self.selected_dic_grain.plot_grain_data(
            grain_data=self.selected_dic_grain.data.max_shear,
            fig=self.rdr_plot.fig,
            ax=self.rdr_plot.grain_axis,
            plot_colour_bar=False,
            plot_scale_bar=True)

        self.rdr_plot.grainPlot.add_colour_bar(label='Effective Shear Strain', fraction=0.046, pad=0.04)

        # Draw all points
        self.rdr_plot.grain_axis.plot(x_list, y_list, 'rx', lw=0.5)
        for xlist, ylist in zip(x_list, y_list):
            self.rdr_plot.grain_axis.plot(xlist, ylist, '-', lw=1)

        # Generate scatter plot
        slope = lin_reg_result.slope
        r_value = lin_reg_result.rvalue
        intercept = lin_reg_result.intercept
        std_err = lin_reg_result.stderr

        self.rdr_plot.plot_axis.scatter(x=v_list, y=u_list, marker='x', lw=1)
        self.rdr_plot.plot_axis.plot(
            [np.min(v_list), np.max(v_list)], [slope * np.min(v_list) + intercept, slope * np.max(v_list) + intercept], '-')
        self.rdr_plot.plot_axis.set_xlabel('v-centered')
        self.rdr_plot.plot_axis.set_ylabel('u-centered')
        self.rdr_plot.add_text(self.rdr_plot.plot_axis, 0.95, 0.01, 'Slope = {0:.3f} ± {1:.3f}\nR-squared = {2:.3f}\nn={3}'
                               .format(slope, std_err, r_value ** 2, len(u_list)), va='bottom', ha='right',
                               transform=self.rdr_plot.plot_axis.transAxes, fontsize=10);

        # Write grain info
        self.selected_ebsd_grain.calc_slip_traces()

        if self.selected_ebsd_grain.average_schmid_factors is None:
            raise Exception("Run 'calc_average_grain_schmid_factors' first")

        eulers = np.rad2deg(self.selected_ebsd_grain.ref_ori.euler_angles())

        text = 'Average angle: {0:.2f}\n'.format(grain.groups_list[group][1])
        text += 'Eulers: {0:.1f}    {1:.1f}    {2:.1f}\n\n'.format(eulers[0], eulers[1], eulers[2])

<<<<<<< HEAD
        self.rdr_plot.add_text(self.rdr_plot.text_axis, 0.15, 1, text, fontsize=10, va='top', fontfamily='monospace')

        # Write slip system info
        rdrs = []
        offset = 0
        for idx, (ss_group, sf_group, slip_trace_angle) in enumerate(
                zip(self.selected_ebsd_grain.phase.slip_systems, self.selected_ebsd_grain.average_schmid_factors,
                    np.rad2deg(self.selected_ebsd_grain.slip_trace_angles))):
            text = "Plane: {0:s}    Angle: {1:.1f}\n".format(ss_group[0].slip_plane_label, slip_trace_angle)
            temp_rdrs = [];
            for ss, sf in zip(ss_group, sf_group):
                slip_dir_sample = self.selected_ebsd_grain.ref_ori.conjugate.transform_vector(ss.slipDir)
                text = text + "          {0:s}    SF: {1:.3f}    RDR: {2:.3f}\n".format(
                    ss.slip_dir_label, sf, -slip_dir_sample[0] / slip_dir_sample[1])
                rdr = -slip_dir_sample[0] / slip_dir_sample[1]
                temp_rdrs.append(rdr)
            rdrs.append(temp_rdrs)

            if idx in grain.groups_list[group][2]:
                self.rdr_plot.add_text(self.rdr_plot.text_axis, 0.15, 0.9 - offset, text, va='top',
                                       weight='bold', fontsize=10)
=======
        self.rdrPlot.addText(self.rdrPlot.textAx, 0.15, 1, text, fontsize=10, va='top')

        ## Write slip system info
        RDRs = []; offset = 0; 
        for idx, (ssGroup, sfGroup, slipTraceAngle) in enumerate(
                zip(ebsdGrain.phase.slipSystems, ebsdGrain.averageSchmidFactors, np.rad2deg(ebsdGrain.slipTraceAngles))):
            text = "{0:s}    {1:.1f}\n".format(ssGroup[0].slipPlaneLabel, slipTraceAngle)
            tempRDRs = [];
            for ss, sf in zip(ssGroup, sfGroup):
                slipDirSample = ebsdGrain.refOri.conjugate.transformVector(ss.slipDir)
                text = text + "          {0:s}    SF: {1:.3f}    RDR: {2:.3f}\n".format\
                    (ss.slipDirLabel, sf,-slipDirSample[0]/slipDirSample[1])
                RDR = -slipDirSample[0]/slipDirSample[1]
                tempRDRs.append(RDR)
            RDRs.append(tempRDRs)    

            if idx in grain.groupsList[group][2]:
                self.rdrPlot.addText(self.rdrPlot.textAx, 0.15, 0.9-offset, text, weight='bold', fontsize=10, va='top')
>>>>>>> 07b3aca4
            else:
                self.rdr_plot.add_text(self.rdr_plot.text_axis, 0.15, 0.9 - offset, text, va='top',
                                       fontsize=10)

            offset += 0.0275 * text.count('\n')

<<<<<<< HEAD
        # Plot rdr values on number line
        unique_rdrs = set()
        for x in [item for sublist in rdrs for item in sublist]: unique_rdrs.add(x)
        self.rdr_plot.number_line_axis.axvline(x=0, ymin=-20, ymax=20, c='k')
        self.rdr_plot.number_line_axis.plot(np.zeros(len(unique_rdrs)), list(unique_rdrs), 'bo', label='Theoretical RDR values')
        self.rdr_plot.number_line_axis.plot([0], slope, 'ro', label='Measured RDR value')
        self.rdr_plot.add_text(self.rdr_plot.number_line_axis, -0.009, slope - 0.01, '{0:.3f}'.format(float(slope)),
                               fontfamily='monospace')
        self.rdr_plot.number_line_axis.legend(bbox_to_anchor=(1.15, 1.05))

        # Label rdrs by slip system on number line
        for rdr in list(unique_rdrs):
            if (rdr > slope - 1.5) & (rdr < slope + 1.5):
                self.rdr_plot.add_text(self.rdr_plot.number_line_axis, -0.009, rdr - 0.01, '{0:.3f}'.format(float(rdr)))
                txt = ''
                for idx, ss_group in enumerate(rdrs):
                    for idx2, rdr in enumerate(ss_group):
                        if rdr == rdr:
                            txt += str('{0} {1}  '
                                       .format(self.selected_ebsd_grain.phase.slip_systems[idx][idx2].slip_plane_label,
                                               self.selected_ebsd_grain.phase.slip_systems[idx][idx2].slip_dir_label))

                    self.rdr_plot.add_text(self.rdr_plot.number_line_axis, 0.002, rdr - 0.01, txt)

        self.rdr_plot.number_line_axis.set_ylim(slope - 1.5, slope + 1.5)
        self.rdr_plot.number_line_axis.set_xlim(-0.01, 0.05)

    def update_filename(self,
                        event: str,
                        plot):
=======
        # Plot RDR values on number line
        uniqueRDRs = set()
        for x in [item for sublist in RDRs for item in sublist]: uniqueRDRs.add(x)
        self.rdrPlot.numLineAx.axvline(x=0, ymin=-20, ymax=20, c='k')
        self.rdrPlot.numLineAx.plot(np.zeros(len(uniqueRDRs)), list(uniqueRDRs), 'bo', label='Theroretical RDR values')
        self.rdrPlot.numLineAx.plot([0], slope, 'ro', label='Measured RDR value')
        self.rdrPlot.addText(self.rdrPlot.numLineAx, -0.009, slope-0.01, '{0:.3f}'.format(float(slope)))
        self.rdrPlot.numLineAx.legend(bbox_to_anchor=(1.15, 1.05))
        
        # Label RDRs by slip system on number line 
        for RDR in list(uniqueRDRs):
            self.rdrPlot.addText(self.rdrPlot.numLineAx, -0.009, RDR-0.01, '{0:.3f}'.format(float(RDR)))
            txt = ''
            for idx, ssGroup in enumerate(RDRs):
                for idx2, rdr in enumerate(ssGroup):
                    if rdr == RDR:
                        txt += str('{0} {1}  '.format(ebsdGrain.phase.slipSystems[idx][idx2].slipPlaneLabel,
                                                      ebsdGrain.phase.slipSystems[idx][idx2].slipDirLabel))
            self.rdrPlot.addText(self.rdrPlot.numLineAx,0.002, RDR-0.01, txt)

        self.rdrPlot.numLineAx.set_ylim(slope-1, slope+1)
        self.rdrPlot.numLineAx.set_xlim(-0.01, 0.05)

    def updateFilename(self, 
        event: str,
        plot):
>>>>>>> 07b3aca4
        """  Update class variable filename, based on text input from textbox handler.

        event: 
            Text in textbox.

        """

        self.filename = event

    def save_file(self,
                  event,
                  plot):
        """  Save a file which contains definitions of slip lines drawn in grains
            [(x0, y0, x1, y1), angle, groupID]
            and groups of lines, defined by an average angle and identified sip plane
            [groupID, angle, [slip plane id(s)], [angular deviation(s)]]

        """

        with open(self.selected_dic_map.path + str(self.filename), 'w') as file:
            file.write('# This is a file generated by defdap which contains ')
            file.write('definitions of slip lines drawn in grains by grainInspector\n')
            file.write('# [(x0, y0, x1, y1), angle, groupID]\n')
            file.write('# and groups of lines, defined by an average angle and identified sip plane\n')
            file.write('# [groupID, angle, [slip plane id], [angular deviation]\n\n')

            for i, grain in enumerate(self.selected_dic_map):
                if grain.points_list != []:
                    file.write('Grain {0}\n'.format(i))
                    file.write('{0} Lines\n'.format(len(grain.points_list)))
                    for point in grain.points_list:
                        file.write(str(point) + '\n')
                    file.write('{0} Groups\n'.format(len(grain.groups_list)))
                    for group in grain.groups_list:
                        file.write(str(group) + '\n')
                    file.write('\n')

    def load_file(self,
                  event,
                  plot):
        """  Load a file which contains definitions of slip lines drawn in grains
            [(x0, y0, x1, y1), angle, groupID]
            and groups of lines, defined by an average angle and identified sip plane
            [groupID, angle, [slip plane id(s)], [angular deviation(s)]]

        """

        with open(self.selected_dic_map.path + str(self.filename), 'r') as file:
            lines = file.readlines()

        # Parse file and make list of 
        # [start index, grain ID, number of lines, number of groups]
        index_list = []
        for i, line in enumerate(lines):
            if line[0] != '#' and len(line) > 1:
                if 'Grain' in line:
                    grain_id = int(line.split(' ')[-1])
                    start_index = i
                if 'Lines' in line:
                    num_lines = int(line.split(' ')[0])
                if 'Groups' in line:
                    num_groups = int(line.split(' ')[0])
                    index_list.append([start_index, grain_id, num_lines, num_groups])

        # Write data from file into grain
        for start_index, grain_id, num_lines, num_groups in index_list:
            start_index_lines = start_index + 2
            grain_points = lines[start_index_lines:start_index_lines + num_lines]
            for point in grain_points:
                self.selected_dic_map[grain_id].points_list.append(ast.literal_eval(point.split('\\')[0]))

            start_index_groups = start_index + 3 + num_lines
            grain_groups = lines[start_index_groups:start_index_groups + num_groups]
            for group in grain_groups:
                self.selected_dic_map[grain_id].groups_list.append(ast.literal_eval(group.split('\\')[0]))

        self.redraw()<|MERGE_RESOLUTION|>--- conflicted
+++ resolved
@@ -505,7 +505,6 @@
         text = 'Average angle: {0:.2f}\n'.format(grain.groups_list[group][1])
         text += 'Eulers: {0:.1f}    {1:.1f}    {2:.1f}\n\n'.format(eulers[0], eulers[1], eulers[2])
 
-<<<<<<< HEAD
         self.rdr_plot.add_text(self.rdr_plot.text_axis, 0.15, 1, text, fontsize=10, va='top', fontfamily='monospace')
 
         # Write slip system info
@@ -527,36 +526,16 @@
             if idx in grain.groups_list[group][2]:
                 self.rdr_plot.add_text(self.rdr_plot.text_axis, 0.15, 0.9 - offset, text, va='top',
                                        weight='bold', fontsize=10)
-=======
-        self.rdrPlot.addText(self.rdrPlot.textAx, 0.15, 1, text, fontsize=10, va='top')
-
-        ## Write slip system info
-        RDRs = []; offset = 0; 
-        for idx, (ssGroup, sfGroup, slipTraceAngle) in enumerate(
-                zip(ebsdGrain.phase.slipSystems, ebsdGrain.averageSchmidFactors, np.rad2deg(ebsdGrain.slipTraceAngles))):
-            text = "{0:s}    {1:.1f}\n".format(ssGroup[0].slipPlaneLabel, slipTraceAngle)
-            tempRDRs = [];
-            for ss, sf in zip(ssGroup, sfGroup):
-                slipDirSample = ebsdGrain.refOri.conjugate.transformVector(ss.slipDir)
-                text = text + "          {0:s}    SF: {1:.3f}    RDR: {2:.3f}\n".format\
-                    (ss.slipDirLabel, sf,-slipDirSample[0]/slipDirSample[1])
-                RDR = -slipDirSample[0]/slipDirSample[1]
-                tempRDRs.append(RDR)
-            RDRs.append(tempRDRs)    
-
-            if idx in grain.groupsList[group][2]:
-                self.rdrPlot.addText(self.rdrPlot.textAx, 0.15, 0.9-offset, text, weight='bold', fontsize=10, va='top')
->>>>>>> 07b3aca4
             else:
                 self.rdr_plot.add_text(self.rdr_plot.text_axis, 0.15, 0.9 - offset, text, va='top',
                                        fontsize=10)
 
             offset += 0.0275 * text.count('\n')
 
-<<<<<<< HEAD
         # Plot rdr values on number line
         unique_rdrs = set()
-        for x in [item for sublist in rdrs for item in sublist]: unique_rdrs.add(x)
+        for x in [item for sublist in rdrs for item in sublist]:
+            unique_rdrs.add(x)
         self.rdr_plot.number_line_axis.axvline(x=0, ymin=-20, ymax=20, c='k')
         self.rdr_plot.number_line_axis.plot(np.zeros(len(unique_rdrs)), list(unique_rdrs), 'bo', label='Theoretical RDR values')
         self.rdr_plot.number_line_axis.plot([0], slope, 'ro', label='Measured RDR value')
@@ -584,34 +563,6 @@
     def update_filename(self,
                         event: str,
                         plot):
-=======
-        # Plot RDR values on number line
-        uniqueRDRs = set()
-        for x in [item for sublist in RDRs for item in sublist]: uniqueRDRs.add(x)
-        self.rdrPlot.numLineAx.axvline(x=0, ymin=-20, ymax=20, c='k')
-        self.rdrPlot.numLineAx.plot(np.zeros(len(uniqueRDRs)), list(uniqueRDRs), 'bo', label='Theroretical RDR values')
-        self.rdrPlot.numLineAx.plot([0], slope, 'ro', label='Measured RDR value')
-        self.rdrPlot.addText(self.rdrPlot.numLineAx, -0.009, slope-0.01, '{0:.3f}'.format(float(slope)))
-        self.rdrPlot.numLineAx.legend(bbox_to_anchor=(1.15, 1.05))
-        
-        # Label RDRs by slip system on number line 
-        for RDR in list(uniqueRDRs):
-            self.rdrPlot.addText(self.rdrPlot.numLineAx, -0.009, RDR-0.01, '{0:.3f}'.format(float(RDR)))
-            txt = ''
-            for idx, ssGroup in enumerate(RDRs):
-                for idx2, rdr in enumerate(ssGroup):
-                    if rdr == RDR:
-                        txt += str('{0} {1}  '.format(ebsdGrain.phase.slipSystems[idx][idx2].slipPlaneLabel,
-                                                      ebsdGrain.phase.slipSystems[idx][idx2].slipDirLabel))
-            self.rdrPlot.addText(self.rdrPlot.numLineAx,0.002, RDR-0.01, txt)
-
-        self.rdrPlot.numLineAx.set_ylim(slope-1, slope+1)
-        self.rdrPlot.numLineAx.set_xlim(-0.01, 0.05)
-
-    def updateFilename(self, 
-        event: str,
-        plot):
->>>>>>> 07b3aca4
         """  Update class variable filename, based on text input from textbox handler.
 
         event: 
