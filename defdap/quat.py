# Copyright 2019 Mechanics of Microstructures Group
#    at The University of Manchester
#
# Licensed under the Apache License, Version 2.0 (the "License");
# you may not use this file except in compliance with the License.
# You may obtain a copy of the License at
#
#     http://www.apache.org/licenses/LICENSE-2.0
#
# Unless required by applicable law or agreed to in writing, software
# distributed under the License is distributed on an "AS IS" BASIS,
# WITHOUT WARRANTIES OR CONDITIONS OF ANY KIND, either express or implied.
# See the License for the specific language governing permissions and
# limitations under the License.

import numpy as np

from defdap import plotting


class Quat(object):
    __slots__ = ['quatCoef']

    def __init__(self, *args):
        """
        Construct a Quat object from 4 quat coefficients or an array of
        quat coefficients

        Parameters
        ----------
        *args
            Variable length argument list.

        """
        # construct with array of quat coefficients
        if len(args) == 1:
            if len(args[0]) != 4:
                raise TypeError("Arrays input must have 4 elements")
            self.quatCoef = np.array(args[0], dtype=float)

        # construct with quat coefficients
        elif len(args) == 4:
            self.quatCoef = np.array(args, dtype=float)

        else:
            raise TypeError("Incorrect argument length. Input should be "
                            "an array of quat coefficients or idividual "
                            "quat coefficients")

        # move to northern hemisphere
        if self.quatCoef[0] < 0:
            self.quatCoef = self.quatCoef * -1

    @classmethod
    def fromEulerAngles(cls, ph1, phi, ph2):
        """Create a quat object from 3 Bunge euler angles

        Parameters
        ----------
        ph1 : float
            First Euler angle, rotation around Z in radians
        phi : float
            Second Euler angle, rotation around new X in radians
        ph2 : float
            Third Euler angle, rotation around new Z in radians

        Returns
        -------
        defdap.Quat.quat
            Initialised Quat object

        """
        # calculate quat coefficients
        quatCoef = np.array([
            np.cos(phi / 2.0) * np.cos((ph1 + ph2) / 2.0),
            -np.sin(phi / 2.0) * np.cos((ph1 - ph2) / 2.0),
            -np.sin(phi / 2.0) * np.sin((ph1 - ph2) / 2.0),
            -np.cos(phi / 2.0) * np.sin((ph1 + ph2) / 2.0)
        ], dtype=float)

        # call constructor
        return cls(quatCoef)

    @classmethod
    def fromAxisAngle(cls, axis, angle):
        """Create a quat object from an axis angle pair

        Parameters
        ----------
        axis : array_like shape 3
            Axis rotaion is applied around
        angle : float
            Magnitude of rotation in radians

        Returns
        -------
        defdap.Quat.quat
            Initialised Quat object

        """
        # normalise the axis vector
        axis = np.array(axis)
        axis = axis / np.sqrt(np.dot(axis, axis))
        # calculate quat coefficients
        quatCoef = np.zeros(4, dtype=float)
        quatCoef[0] = np.cos(angle / 2)
        quatCoef[1:4] = np.sin(angle / 2) * axis

        # call constructor
        return cls(quatCoef)

    def eulerAngles(self):
        """Calculate the Euler angle representation for this rotation

        Returns
        -------
        eulers : np.ndarray shape 3
            Bunge euler angles (in radians)

        References
        ----------
            Melcher A. et al., 'Conversion of EBSD data by a quaternion
            based algorithm to be used for grain structure simulations',
            Technische Mechanik, 30(4)401 – 413

            Rowenhorst D. et al., 'Consistent representations of and
            conversions between 3D rotations',
            Model. Simul. Mater. Sci. Eng., 23(8)

        """
        eulers = np.empty(3, dtype=float)

        q = self.quatCoef
        q03 = q[0]**2 + q[3]**2
        q12 = q[1]**2 + q[2]**2
        chi = np.sqrt(q03 * q12)

        if chi == 0 and q12 == 0:
            eulers[0] = np.arctan2(-2 * q[0] * q[3], q[0]**2 - q[3]**2)
            eulers[1] = 0
            eulers[2] = 0

        elif chi == 0 and q03 == 0:
            eulers[0] = np.arctan2(2 * q[1] * q[2], q[1]**2 - q[2]**2)
            eulers[1] = np.pi
            eulers[2] = 0

        else:
            cosPh1 = (-q[0] * q[1] - q[2] * q[3]) / chi
            sinPh1 = (-q[0] * q[2] + q[1] * q[3]) / chi

            cosPhi = q[0]**2 + q[3]**2 - q[1]**2 - q[2]**2
            sinPhi = 2 * chi

            cosPh2 = (-q[0] * q[1] + q[2] * q[3]) / chi
            sinPh2 = (q[1] * q[3] + q[0] * q[2]) / chi

            eulers[0] = np.arctan2(sinPh1, cosPh1)
            eulers[1] = np.arctan2(sinPhi, cosPhi)
            eulers[2] = np.arctan2(sinPh2, cosPh2)

        if eulers[0] < 0:
            eulers[0] += 2 * np.pi
        if eulers[2] < 0:
            eulers[2] += 2 * np.pi

        return eulers

    def rotMatrix(self):
        """Calculate the rotation matrix representation for this rotation

        Returns
        -------
        rotMatrix : np.ndarray shape (3, 3)
            Rotation matrix

        References
        ----------
            Melcher A. et al., 'Conversion of EBSD data by a quaternion
            based algorithm to be used for grain structure simulations',
            Technische Mechanik, 30(4)401 – 413

            Rowenhorst D. et al., 'Consistent representations of and
            conversions between 3D rotations',
            Model. Simul. Mater. Sci. Eng., 23(8)

        """
        rotMatrix = np.empty((3, 3), dtype=float)

        q = self.quatCoef
        qbar = q[0]**2 - q[1]**2 - q[2]**2 - q[3]**2

        rotMatrix[0, 0] = qbar + 2 * q[1]**2
        rotMatrix[0, 1] = 2 * (q[1] * q[2] - q[0] * q[3])
        rotMatrix[0, 2] = 2 * (q[1] * q[3] + q[0] * q[2])

        rotMatrix[1, 0] = 2 * (q[1] * q[2] + q[0] * q[3])
        rotMatrix[1, 1] = qbar + 2 * q[2]**2
        rotMatrix[1, 2] = 2 * (q[2] * q[3] - q[0] * q[1])

        rotMatrix[2, 0] = 2 * (q[1] * q[3] - q[0] * q[2])
        rotMatrix[2, 1] = 2 * (q[2] * q[3] + q[0] * q[1])
        rotMatrix[2, 2] = qbar + 2 * q[3]**2

        return rotMatrix

    # show components when the quat is printed
    def __repr__(self):
        return "[{:.4f}, {:.4f}, {:.4f}, {:.4f}]".format(*self.quatCoef)

    def __str__(self):
        return self.__repr__()

    def _plotIPF(self, direction, symGroup, **kwargs):
        Quat.plotIPF([self], direction, symGroup, **kwargs)

    # overload * operator for quaternion product and vector product
    def __mul__(self, right):
        if isinstance(right, type(self)):   # another quat
            newQuatCoef = np.zeros(4, dtype=float)
            newQuatCoef[0] = (
                    self.quatCoef[0] * right.quatCoef[0] -
                    np.dot(self.quatCoef[1:4], right.quatCoef[1:4])
            )
            newQuatCoef[1:4] = (
                    self.quatCoef[0] * right.quatCoef[1:4] +
                    right.quatCoef[0] * self.quatCoef[1:4] +
                    np.cross(self.quatCoef[1:4], right.quatCoef[1:4])
            )
            return Quat(newQuatCoef)
        raise TypeError()

    # # overload % operator for dot product
    # def __mod__(self, right):
    def dot(self, right):
        if isinstance(right, type(self)):
            return np.dot(self.quatCoef, right.quatCoef)
        raise TypeError()

    # overload + operator
    def __add__(self, right):
        if isinstance(right, type(self)):
            return Quat(self.quatCoef + right.quatCoef)
        raise TypeError()

    # overload += operator
    def __iadd__(self, right):
        if isinstance(right, type(self)):
            self.quatCoef += right.quatCoef
            return self
        raise TypeError()

    # allow array like setting/getting of components
    def __getitem__(self, key):
        return self.quatCoef[key]

    def __setitem__(self, key, value):
        self.quatCoef[key] = value
        return

    def norm(self):
        return np.sqrt(np.dot(self.quatCoef[0:4], self.quatCoef[0:4]))

    def normalise(self):
        self.quatCoef /= self.norm()
        return

    # also the inverse if this is a unit quaternion
    @property
    def conjugate(self):
        return Quat(self[0], -self[1], -self[2], -self[3])

    def transformVector(self, vector):
        """Transforms vector by the quaternion. For EBSD quaterions this
        is a transformation from sample space to crystal space. Perform
        on conjugate of quaternion for crystal to sample.

        Parameters
        ----------
        vector : array_like shape 3
            Vector to transform

        Returns
        -------
        np.ndarray shape 3
            Transformed vector

        """
        if isinstance(vector, np.ndarray) and vector.shape == (3,):
            vectorQuat = Quat(0, vector[0], vector[1], vector[2])
            vectorQuatTransformed = self * (vectorQuat * self.conjugate)
            vectorTransformed = vectorQuatTransformed.quatCoef[1:4]
            return vectorTransformed

        raise TypeError("Vector must be a size 3 numpy array.")

    def misOri(self, right, symGroup, returnQuat=0):
        """Calculate misorientation angle between 2 orientations taking
        into account the symmetries of the crystal structure.
        Angle is 2*arccos(output).

        Parameters
        ----------
        right : defdap.quat.Quat
            Orientation to find misorientation to
        symGroup : str
            Crystal type (cubic, hexagonal)
        returnQuat : int
            What to return: 0 for minimum misorientation, 1 for
            symmetric equivalent with minimum misorientation, 2 for both

        Returns
        -------
        minMisOri : float
            Minimum misorientation
        minQuatSym : defdap.quat.Quat
            Symmetric equivalent orientation with minimum  misorientation

        """
        if isinstance(right, type(self)):
            # looking for max of this as it is cos of misorientation angle
            minMisOri = 0
            # loop over symmetrically equivalent orientations
            for sym in Quat.symEqv(symGroup):
                quatSym = sym * right
                currentMisOri = abs(self.dot(quatSym))
                if currentMisOri > minMisOri:   # keep if misorientation lower
                    minMisOri = currentMisOri
                    minQuatSym = quatSym

            if returnQuat == 1:
                return minQuatSym
            elif returnQuat == 2:
                return minMisOri, minQuatSym
            else:
                return minMisOri
        raise TypeError("Input must be a quaternion.")

    def misOriAxis(self, right):
        """Calculate misorientation axis between 2 orientations. This
        does not consider symmetries of the crystal structure.

        Parameters
        ----------
        right : defdap.quat.Quat
            Orientation to find misorientation axis to

        Returns
        -------
        numpy.ndarray shape 3
            Axis of misorientation

        """
        if isinstance(right, type(self)):
            Dq = right * self.conjugate
            Dq = Dq.quatCoef
            misOriAxis = 2 * Dq[1:4] * np.arccos(Dq[0]) / np.sqrt(1 - Dq[0]**2)

            return misOriAxis
        raise TypeError("Input must be a quaternion.")

    def plotIPF(self, direction, symGroup, projection=None,
                plot=None, fig=None, ax=None, makeInteractive=False,
                plotColourBar=False, cLabel="",
                markerColour=None, markerSize=40, **kwargs):
        """
        Plot IPF of orientations for specified sample diection.

        Parameters
        ----------
        quats : array_like of defda.quat.Quat
            Orientations to plot on the IPF
        direction : np.array
            Sample reference direction for IPF
        symGroup : string
            Crystal type (cubic, hexagonal)
        projection : str
             Projection to use. Either string (stereographic or lambert)
             or a function
        ax
            matplotlib axis to plot on, if not provided the current
            active axis is used
        markerColour : string
            Colour of markers (only used for half and half colouring,
            otherwise us arguemnt c)
        markerSize : int
            Size of markers (only used for half and half colouring,
            otherwise us arguemnt s)
        kwargs
            All other arguments are passed to the matplotlib scatter call
        """
        plotParams = {'marker': '+'}
        plotParams.update(kwargs)

        # Works as an instance or static method on a list of Quats
        if isinstance(self, Quat):
            quats = [self]
        else:
            quats = self

        alphaFund, betaFund = Quat.calcFundDirs(quats, direction, symGroup)

        if plot is None:
            plot = plotting.PolePlot(
                "IPF", symGroup, projection=projection,
                ax=ax, fig=fig, makeInteractive=makeInteractive
            )
        plot.addPoints(alphaFund, betaFund,
                       markerColour=markerColour, markerSize=markerSize,
                       **plotParams)

        if plotColourBar:
            plot.addColourBar(cLabel)

        return plot

    def plotUnitCell(self, symGroup, cOverA=None, OI=True,
                     plot=None, fig=None, ax=None, makeInteractive=False,
                     **kwargs):
        """Plots a unit cell

        Parameters
        ----------
        symGroup : str
            Crystal type, hexagonal or cubic
        cOverA : float
            c over a ratio for hexagonal
        OI : bool
            true if using oxford instruments system
        plot
        fig
        ax
            matplotlib axis to plot on, if not provided the current
            active axis is used
        makeInteractive

        """
        # Set default plot parameters then update with any input
        plotParams = {}
        plotParams.update(kwargs)

        if symGroup is None:
            raise ValueError("symGroup must be specified")

        quat = self

        if symGroup == 'hexagonal':
            if cOverA is None:
                raise ValueError("cOverA must be specified for hcp")

            szFac = 0.2
            sqrt3over2 = np.sqrt(3) / 2
            cOverA /= 2
            vert = np.array([
                [1, 0, -cOverA],
                [0.5, sqrt3over2, -cOverA],
                [-0.5, sqrt3over2, -cOverA],
                [-1, 0, -cOverA],
                [-0.5, -sqrt3over2, -cOverA],
                [0.5, -sqrt3over2, -cOverA],
                [1, 0, cOverA],
                [0.5, sqrt3over2, cOverA],
                [-0.5, sqrt3over2, cOverA],
                [-1, 0, cOverA],
                [-0.5, -sqrt3over2, cOverA],
                [0.5, -sqrt3over2, cOverA]
            ])
            faces = [
                [0, 1, 2, 3, 4, 5],
                [6, 7, 8, 9, 10, 11],
                [0, 6, 7, 1],
                [1, 7, 8, 2],
                [2, 8, 9, 3],
                [3, 9, 10, 4],
                [4, 10, 11, 5],
                [5, 11, 6, 0]
            ]

            if OI:
                # Add 30 degrees to phi2 for OI
                eulerAngles = quat.eulerAngles()
                eulerAngles[2] += np.pi / 6
                quat = Quat.fromEulerAngles(*eulerAngles)

        elif symGroup == 'cubic':
            szFac = 0.3
            vert = np.array([
                [-0.5, -0.5, -0.5],
                [0.5, -0.5, -0.5],
                [0.5, 0.5, -0.5],
                [-0.5, 0.5, -0.5],
                [-0.5, -0.5, 0.5],
                [0.5, -0.5, 0.5],
                [0.5, 0.5, 0.5],
                [-0.5, 0.5, 0.5]
            ])
            faces = [
                [0, 1, 2, 3],
                [4, 5, 6, 7],
                [0, 1, 5, 4],
                [1, 2, 6, 5],
                [2, 3, 7, 6],
                [3, 0, 4, 7]
            ]
        else:
            raise ValueError("Only cubic and hexagonal supported")

        # Rotate the lattice cell points
        gg = quat.rotMatrix().T
        pts = np.matmul(gg, vert.T).T * szFac

        # Plot unit cell
        planes = []
        for face in faces:
<<<<<<< HEAD
            x = []; y = []; z = [];
            for idx in face:
                x.append(pts[idx-1].item(0))
                y.append(pts[idx-1].item(1))
                z.append(pts[idx-1].item(2))
            planes.append([list(zip(x, y, z))])  
            
        plot = plotting.crystalPlot(fig=fig, ax=ax)
        plot.addVerts(planes)
=======
            planes.append(pts[face, :])

        if plot is None:
            plot = plotting.CrystalPlot(
                ax=ax, fig=fig, makeInteractive=makeInteractive
            )
        plot.addVerts(planes, **plotParams)

        return plot
>>>>>>> f78dcb3a

# Static methods

    @staticmethod
    def createManyQuats(eulerArray):
        """Create a an array of quats from an array of Euler angles

        Parameters
        ----------
        eulerArray : np.ndarray
            Array of Bunge Euler angles of shape 3 x n x ... x m

        Returns
        -------
        quats : np.ndarray of defdap.quat.Quat
            Array of quat objects of shape n x ... x m

        """
        ph1 = eulerArray[0]
        phi = eulerArray[1]
        ph2 = eulerArray[2]
        oriShape = eulerArray.shape[1:]

        quatComps = np.zeros((4,) + oriShape, dtype=float)

        quatComps[0] = np.cos(phi / 2.0) * np.cos((ph1 + ph2) / 2.0)
        quatComps[1] = -np.sin(phi / 2.0) * np.cos((ph1 - ph2) / 2.0)
        quatComps[2] = -np.sin(phi / 2.0) * np.sin((ph1 - ph2) / 2.0)
        quatComps[3] = -np.cos(phi / 2.0) * np.sin((ph1 + ph2) / 2.0)

        quats = np.empty(oriShape, dtype=Quat)

        for i, idx in enumerate(np.ndindex(oriShape)):
            quats[idx] = Quat(quatComps[(slice(None),) + idx])

        return quats

    @staticmethod
    def calcSymEqvs(quats, symGroup, dtype=np.float):
        syms = Quat.symEqv(symGroup)
        quatComps = np.empty((len(syms), 4, len(quats)), dtype=dtype)

        # store quat components in array
        for i, quat in enumerate(quats):
            quatComps[0, :, i] = quat.quatCoef

        # calculate symmetrical equivalents
        for i, sym in enumerate(syms[1:], start=1):
            # sym[i] * quat for all points (* is quaternion product)
            quatComps[i, 0, :] = (
                quatComps[0, 0, :] * sym[0] - quatComps[0, 1, :] * sym[1] -
                quatComps[0, 2, :] * sym[2] - quatComps[0, 3, :] * sym[3])
            quatComps[i, 1, :] = (
                quatComps[0, 0, :] * sym[1] + quatComps[0, 1, :] * sym[0] -
                quatComps[0, 2, :] * sym[3] + quatComps[0, 3, :] * sym[2])
            quatComps[i, 2, :] = (
                quatComps[0, 0, :] * sym[2] + quatComps[0, 2, :] * sym[0] -
                quatComps[0, 3, :] * sym[1] + quatComps[0, 1, :] * sym[3])
            quatComps[i, 3, :] = (
                quatComps[0, 0, :] * sym[3] + quatComps[0, 3, :] * sym[0] -
                quatComps[0, 1, :] * sym[2] + quatComps[0, 2, :] * sym[1])

            # swap into positive hemisphere if required
            quatComps[i, :, quatComps[i, 0, :] < 0] *= -1

        return quatComps

    @staticmethod
    def calcAverageOri(quatComps):
        avOri = np.copy(quatComps[0, :, 0])
        currMisOris = np.empty(quatComps.shape[0])

        for i in range(1, quatComps.shape[2]):
            # calculate misorientation between current average and all
            # symmetrical equivalents. Dot product of each symm quat in
            # quatComps with refOri for point i
            currMisOris[:] = abs(np.einsum(
                "ij,j->i", quatComps[:, :, i], avOri
            ))

            # find min misorientation with current average then add to it
            maxIdx = np.argmax(currMisOris[:])
            avOri += quatComps[maxIdx, :, i]

        # Convert components back to a quat and normalise
        avOri = Quat(avOri)
        avOri.normalise()

        return avOri

    @staticmethod
    def calcMisOri(quatComps, refOri):
        misOris = np.empty((quatComps.shape[0], quatComps.shape[2]))

        # Dot product of each quat in quatComps with refOri
        misOris[:, :] = abs(np.einsum("ijk,j->ik", quatComps, refOri.quatCoef))

        maxIdxs0 = np.argmax(misOris, axis=0)
        maxIdxs1 = np.arange(misOris.shape[1])

        minMisOris = misOris[maxIdxs0, maxIdxs1]

        minQuatComps = quatComps[maxIdxs0, :, maxIdxs1].transpose()

        minMisOris[minMisOris > 1] = 1

        return minMisOris, minQuatComps

    @staticmethod
    def polarAngles(x, y, z):      # spherical coordinates as per Wikipedia
        mod = np.sqrt(x**2 + y**2 + z**2)
        x = x / mod
        y = y / mod
        z = z / mod

        # alpha - angle with z axis
        alpha = np.arccos(z)
        # beta - angle around z axis from x in anticlockwise as per ISO
        beta = np.arctan2(y, x)

        return alpha, beta

    @staticmethod
    def calcIPFcolours(quats, direction, symGroup):
        if symGroup != "cubic":
            raise NotImplementedError("Only available for cubic currently")

        numQuats = len(quats)

        # Calculating as float32 seems to speed this up
        alphaFund, betaFund = Quat.calcFundDirs(
            quats, direction, symGroup, dtype=np.float32
        )

        # revert to cartesians
        # at some this should be changed to have the quats dimention
        # last to fit with numpys row major storage direction vector in
        # cartesians. Changes this to float32 causes errors in arccos,
        # so leave to default to 64
        dirvec = np.empty((numQuats, 3))
        dirvec[:, 0] = np.sin(alphaFund) * np.cos(betaFund)
        dirvec[:, 1] = np.sin(alphaFund) * np.sin(betaFund)
        dirvec[:, 2] = np.cos(alphaFund)

        rvect = np.repeat(np.array([0., 0., 1.])[np.newaxis, :],
                          numQuats, axis=0)
        gvect = np.repeat(np.array([1., 0., 1.])[np.newaxis, :] / np.sqrt(2),
                          numQuats, axis=0)
        bvect = np.repeat(np.array([1., 1., 1.])[np.newaxis, :] / np.sqrt(3),
                          numQuats, axis=0)
        rgb = np.zeros((numQuats, 3))

        # Red Component; these subroutines are converted from
        # Stephen Cluff's IPF_rgbcalc.m (BYU)
        RDirPlane = np.cross(dirvec, rvect)
        GBplane = np.cross(bvect, gvect)
        Rintersect = np.cross(RDirPlane, GBplane)
        NORM = np.sqrt(np.power(Rintersect[:, 0], 2) +
                       np.power(Rintersect[:, 1], 2) +
                       np.power(Rintersect[:, 2], 2))
        Rintersect[NORM != 0, :] = np.divide(
            Rintersect[NORM != 0, :],
            np.repeat(NORM[NORM != 0][:, np.newaxis], 3, axis=1)
        )

        temp = np.arccos(np.einsum("ij,ij->i", dirvec, Rintersect))
        Rintersect[temp > (np.pi / 2), :] *= -1
        rgb[:, 0] = np.divide(
            np.arccos(np.einsum("ij,ij->i", dirvec, Rintersect)),
            np.arccos(np.einsum("ij,ij->i", rvect, Rintersect))
        )

        # Green Component
        GDirPlane = np.cross(dirvec, gvect)
        RBplane = np.cross(rvect, bvect)
        Gintersect = np.cross(GDirPlane, RBplane)
        NORM = np.sqrt(np.power(Gintersect[:, 0], 2) +
                       np.power(Gintersect[:, 1], 2) +
                       np.power(Gintersect[:, 2], 2))
        Gintersect[NORM != 0, :] = np.divide(
            Gintersect[NORM != 0, :],
            np.repeat(NORM[NORM != 0][:, np.newaxis], 3, axis=1)
        )

        temp = np.arccos(np.einsum("ij,ij->i", dirvec, Gintersect))
        Gintersect[temp > (np.pi / 2), :] *= -1
        rgb[:, 1] = np.divide(
            np.arccos(np.einsum("ij,ij->i", dirvec, Gintersect)),
            np.arccos(np.einsum("ij,ij->i", gvect, Gintersect))
        )

        # Blue Component
        BDirPlane = np.cross(dirvec, bvect)
        RGplane = np.cross(gvect, rvect)
        Bintersect = np.cross(BDirPlane, RGplane)
        NORM = np.sqrt(np.power(Bintersect[:, 0], 2) +
                       np.power(Bintersect[:, 1], 2) +
                       np.power(Bintersect[:, 2], 2))
        Bintersect[NORM != 0, :] = np.divide(
            Bintersect[NORM != 0, :],
            np.repeat(NORM[NORM != 0][:, np.newaxis], 3, axis=1)
        )

        temp = np.arccos(np.einsum("ij,ij->i", dirvec, Bintersect))
        Bintersect[temp > (np.pi / 2), :] *= -1
        rgb[:, 2] = np.divide(
            np.arccos(np.einsum("ij,ij->i", dirvec, Bintersect)),
            np.arccos(np.einsum("ij,ij->i", bvect, Bintersect))
        )
        rgb = np.divide(
            rgb,
            np.repeat(np.amax(rgb, axis=1)[:, np.newaxis], 3, axis=1)
        )

        return rgb

    @staticmethod
    def calcFundDirs(quats, direction, symGroup, dtype=np.float):
        # convert direction to float array
        direction = np.array(direction, dtype=dtype)

        # get array of symmetry operations. shape - (numSym, 4, numQuats)
        quatCompsSym = Quat.calcSymEqvs(quats, symGroup, dtype=dtype)

        # array to store crystal directions for all orientations and symmetries
        directionCrystal = np.empty(
            (3, quatCompsSym.shape[0], quatCompsSym.shape[2]), dtype=dtype
        )

        # temp variables to use bleow
        quatDotVec = (quatCompsSym[:, 1, :] * direction[0] +
                      quatCompsSym[:, 2, :] * direction[1] +
                      quatCompsSym[:, 3, :] * direction[2])
        temp = (np.square(quatCompsSym[:, 0, :]) -
                np.square(quatCompsSym[:, 1, :]) -
                np.square(quatCompsSym[:, 2, :]) -
                np.square(quatCompsSym[:, 3, :]))

        # transform the pole direction to crystal coords for all
        # orientations and symmetries
        # (quatCompsSym * vectorQuat) * quatCompsSym.conjugate
        directionCrystal[0, :, :] = (
                2 * quatDotVec * quatCompsSym[:, 1, :] +
                temp * direction[0] +
                2 * quatCompsSym[:, 0, :] * (
                        quatCompsSym[:, 2, :] * direction[2] -
                        quatCompsSym[:, 3, :] * direction[1]
                )
        )
        directionCrystal[1, :, :] = (
                2 * quatDotVec * quatCompsSym[:, 2, :] +
                temp * direction[1] +
                2 * quatCompsSym[:, 0, :] * (
                        quatCompsSym[:, 3, :] * direction[0] -
                        quatCompsSym[:, 1, :] * direction[2]
                )
        )
        directionCrystal[2, :, :] = (
                2 * quatDotVec * quatCompsSym[:, 3, :] +
                temp * direction[2] +
                2 * quatCompsSym[:, 0, :] * (
                        quatCompsSym[:, 1, :] * direction[1] -
                        quatCompsSym[:, 2, :] * direction[0]
                )
        )

        # normalise vectors
        directionCrystal /= np.sqrt(np.einsum(
            'ijk,ijk->jk', directionCrystal, directionCrystal
        ))

        # move all vectors into north hemisphere
        directionCrystal[:, directionCrystal[2, :, :] < 0] *= -1

        # convert to spherical coordinates
        alpha, beta = Quat.polarAngles(
            directionCrystal[0], directionCrystal[1], directionCrystal[2]
        )

        # find the poles in the fundamental triangle
        if symGroup == "cubic":
            # first beta should be between 0 and 45 deg leaving 3
            # symmetric equivalents per orientation
            trialPoles = np.logical_and(beta >= 0, beta <= np.pi / 4)

            # if less than 3 left need to expand search slighly to
            # catch edge cases
            if np.sum(np.sum(trialPoles, axis=0) < 3) > 0:
                deltaBeta = 1e-8
                trialPoles = np.logical_and(beta >= -deltaBeta,
                                            beta <= np.pi / 4 + deltaBeta)

            # create array to store angles of pols in fundamental triangle
            alphaFund = np.empty((quatCompsSym.shape[2]))
            betaFund = np.empty((quatCompsSym.shape[2]))

            # now of symmetric equivalents left we want the one with
            # minimum alpha, loop over different orientations
            # this seems quite slow so might be worth finding a
            # different way to do it
            for i in range(trialPoles.shape[1]):
                # create array of indexes of poles kept in previous step
                trialPoleIdxs = np.arange(trialPoles.shape[0])[trialPoles[:, i]]

                # find pole with minimum alpha of those kept in previous step
                # then use trialPoleIdxs to get its index in original arrays
                poleIdx = trialPoleIdxs[np.argmin(alpha[trialPoles[:, i], i])]

                # add to final array of poles
                alphaFund[i] = alpha[poleIdx, i]
                betaFund[i] = beta[poleIdx, i]

        elif symGroup == "hexagonal":
            # first beta should be between 0 and 30 deg leaving 1
            # symmetric equivalent per orientation
            trialPoles = np.logical_and(beta >= 0, beta <= np.pi / 6)

            # if less than 1 left need to expand search slighly to
            # catch edge cases
            if np.sum(np.sum(trialPoles, axis=0) < 1) > 0:
                deltaBeta = 1e-8
                trialPoles = np.logical_and(beta >= -deltaBeta,
                                            beta <= np.pi / 6 + deltaBeta)

            alphaFund = alpha[trialPoles]
            betaFund = beta[trialPoles]

        else:
            raise Exception("symGroup must be cubic or hexagonal")

        return alphaFund, betaFund

    @staticmethod
    def symEqv(group):
        overRoot2 = np.sqrt(2) / 2
        sqrt3over2 = np.sqrt(3) / 2

        # from Pete Bate's fspl_orir.f90 code
        # checked for consistency with mtex
        qsym = [
            # identity - this should always be returned as the first symmetry
            Quat(1.0, 0.0, 0.0, 0.0),

            # cubic tetrads(100)
            Quat(overRoot2, overRoot2, 0.0, 0.0),
            Quat(0.0, 1.0, 0.0, 0.0),
            Quat(overRoot2, -overRoot2, 0.0, 0.0),

            Quat(overRoot2, 0.0, overRoot2, 0.0),
            Quat(0.0, 0.0, 1.0, 0.0),
            Quat(overRoot2, 0.0, -overRoot2, 0.0),

            Quat(overRoot2, 0.0, 0.0, overRoot2),
            Quat(0.0, 0.0, 0.0, 1.0),
            Quat(overRoot2, 0.0, 0.0, -overRoot2),

            # cubic dyads (110)
            Quat(0.0, overRoot2, overRoot2, 0.0),
            Quat(0.0, -overRoot2, overRoot2, 0.0),

            Quat(0.0, overRoot2, 0.0, overRoot2),
            Quat(0.0, -overRoot2, 0.0, overRoot2),

            Quat(0.0, 0.0, overRoot2, overRoot2),
            Quat(0.0, 0.0, -overRoot2, overRoot2),

            # cubic triads (111)
            Quat(0.5, 0.5, 0.5, 0.5),
            Quat(0.5, -0.5, -0.5, -0.5),

            Quat(0.5, -0.5, 0.5, 0.5),
            Quat(0.5, 0.5, -0.5, -0.5),

            Quat(0.5, 0.5, -0.5, 0.5),
            Quat(0.5, -0.5, 0.5, -0.5),

            Quat(0.5, 0.5, 0.5, -0.5),
            Quat(0.5, -0.5, -0.5, 0.5),

            # hexagonal hexads
            Quat(sqrt3over2, 0.0, 0.0, 0.5),
            Quat(0.5, 0.0, 0.0, sqrt3over2),
            Quat(0.5, 0.0, 0.0, -sqrt3over2),
            Quat(sqrt3over2, 0.0, 0.0, -0.5),

            # hexagonal diads
            Quat(0.0, -0.5, -sqrt3over2, 0.0),
            Quat(0.0, 0.5, -sqrt3over2, 0.0),
            Quat(0.0, sqrt3over2, -0.5, 0.0),
            Quat(0.0, -sqrt3over2, -0.5, 0.0)
        ]

        if group == 'cubic':
            return qsym[0:24]
        elif group == 'hexagonal':
            return [qsym[0], qsym[2], qsym[5], qsym[8]] + qsym[-8:32]
        else:
            return [qsym[0]]<|MERGE_RESOLUTION|>--- conflicted
+++ resolved
@@ -512,17 +512,6 @@
         # Plot unit cell
         planes = []
         for face in faces:
-<<<<<<< HEAD
-            x = []; y = []; z = [];
-            for idx in face:
-                x.append(pts[idx-1].item(0))
-                y.append(pts[idx-1].item(1))
-                z.append(pts[idx-1].item(2))
-            planes.append([list(zip(x, y, z))])  
-            
-        plot = plotting.crystalPlot(fig=fig, ax=ax)
-        plot.addVerts(planes)
-=======
             planes.append(pts[face, :])
 
         if plot is None:
@@ -532,7 +521,6 @@
         plot.addVerts(planes, **plotParams)
 
         return plot
->>>>>>> f78dcb3a
 
 # Static methods
 
